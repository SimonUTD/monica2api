--- conflicted
+++ resolved
@@ -1,8 +1,4 @@
-<<<<<<< HEAD
 # Monica Proxy - 多GUI版本
-=======
-# Monica To API (GUI)
->>>>>>> f2f5f191
 
 **Monica AI 代理服务**
 
@@ -112,12 +108,14 @@
 
 #### Fyne版本编译
 
+需要将fyne版本文件恢复
+
 ```bash
 # 克隆项目
 git clone https://github.com/SimonUTD/monica-proxy-gui
 cd monica-proxy-gui
 
-# 编译Fyne版本
+# 编译
 go build -o monica-proxy-fyne main.go
 
 # 命令行模式运行
@@ -130,7 +128,7 @@
 ./monica-proxy-fyne
 ```
 
-#### Wails版本编译
+#### Wails版本编译(当前)
 
 ```bash
 # 克隆项目
